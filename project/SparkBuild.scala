import sbt._
import sbt.Classpaths.publishTask
import Keys._
import sbtassembly.Plugin._
import AssemblyKeys._
import twirl.sbt.TwirlPlugin._
// For Sonatype publishing
//import com.jsuereth.pgp.sbtplugin.PgpKeys._

object SparkBuild extends Build {
  // Hadoop version to build against. For example, "0.20.2", "0.20.205.0", or
  // "1.0.4" for Apache releases, or "0.20.2-cdh3u5" for Cloudera Hadoop.
  val HADOOP_VERSION = "1.0.4"
  val HADOOP_MAJOR_VERSION = "1"

  // For Hadoop 2 versions such as "2.0.0-mr1-cdh4.1.1", set the HADOOP_MAJOR_VERSION to "2"
  //val HADOOP_VERSION = "2.0.0-mr1-cdh4.1.1"
  //val HADOOP_MAJOR_VERSION = "2"

  lazy val root = Project("root", file("."), settings = rootSettings) aggregate(core, repl, examples, bagel, streaming)

  lazy val core = Project("core", file("core"), settings = coreSettings)

  lazy val repl = Project("repl", file("repl"), settings = replSettings) dependsOn (core) dependsOn (streaming)

  lazy val examples = Project("examples", file("examples"), settings = examplesSettings) dependsOn (core) dependsOn (streaming)

  lazy val bagel = Project("bagel", file("bagel"), settings = bagelSettings) dependsOn (core)

  lazy val streaming = Project("streaming", file("streaming"), settings = streamingSettings) dependsOn (core)

  // A configuration to set an alternative publishLocalConfiguration
  lazy val MavenCompile = config("m2r") extend(Compile)
  lazy val publishLocalBoth = TaskKey[Unit]("publish-local", "publish local for m2 and ivy")

  def sharedSettings = Defaults.defaultSettings ++ Seq(
    organization := "org.spark-project",
<<<<<<< HEAD
    version := "0.7.1-SNAPSHOT",
    scalaVersion := "2.9.3",
=======
    version := "0.8.0-SNAPSHOT",
    scalaVersion := "2.9.2",
>>>>>>> bc8ba222
    scalacOptions := Seq("-unchecked", "-optimize", "-deprecation"),
    unmanagedJars in Compile <<= baseDirectory map { base => (base / "lib" ** "*.jar").classpath },
    retrieveManaged := true,
    retrievePattern := "[type]s/[artifact](-[revision])(-[classifier]).[ext]",
    transitiveClassifiers in Scope.GlobalScope := Seq("sources"),
    testListeners <<= target.map(t => Seq(new eu.henkelmann.sbt.JUnitXmlTestsListener(t.getAbsolutePath))),

    // shared between both core and streaming.
    resolvers ++= Seq("Akka Repository" at "http://repo.akka.io/releases/"),

    // For Sonatype publishing
    resolvers ++= Seq("sonatype-snapshots" at "https://oss.sonatype.org/content/repositories/snapshots",
      "sonatype-staging" at "https://oss.sonatype.org/service/local/staging/deploy/maven2/"),

    publishMavenStyle := true,

    //useGpg in Global := true,

    pomExtra := (
      <url>http://spark-project.org/</url>
      <licenses>
        <license>
          <name>BSD License</name>
          <url>https://github.com/mesos/spark/blob/master/LICENSE</url>
          <distribution>repo</distribution>
        </license>
      </licenses>
      <scm>
        <connection>scm:git:git@github.com:mesos/spark.git</connection>
        <url>scm:git:git@github.com:mesos/spark.git</url>
      </scm>
      <developers>
        <developer>
          <id>matei</id>
          <name>Matei Zaharia</name>
          <email>matei.zaharia@gmail.com</email>
          <url>http://www.cs.berkeley.edu/~matei</url>
          <organization>U.C. Berkeley Computer Science</organization>
          <organizationUrl>http://www.cs.berkeley.edu/</organizationUrl>
        </developer>
      </developers>
    ),

/*
    publishTo <<= version { (v: String) =>
      val nexus = "https://oss.sonatype.org/"
      if (v.trim.endsWith("SNAPSHOT"))
        Some("sonatype-snapshots" at nexus + "content/repositories/snapshots")
      else
        Some("sonatype-staging"  at nexus + "service/local/staging/deploy/maven2")
    },

*/

    libraryDependencies ++= Seq(
      "org.eclipse.jetty" % "jetty-server" % "7.6.8.v20121106",
      "org.scalatest" %% "scalatest" % "1.9.1" % "test",
      "org.scalacheck" %% "scalacheck" % "1.10.0" % "test",
      "com.novocode" % "junit-interface" % "0.9" % "test",
      "org.easymock" % "easymock" % "3.1" % "test"
    ),
    parallelExecution := false,
    /* Workaround for issue #206 (fixed after SBT 0.11.0) */
    watchTransitiveSources <<= Defaults.inDependencies[Task[Seq[File]]](watchSources.task,
      const(std.TaskExtra.constant(Nil)), aggregate = true, includeRoot = true) apply { _.join.map(_.flatten) },

    otherResolvers := Seq(Resolver.file("dotM2", file(Path.userHome + "/.m2/repository"))),
    publishLocalConfiguration in MavenCompile <<= (packagedArtifacts, deliverLocal, ivyLoggingLevel) map {
      (arts, _, level) => new PublishConfiguration(None, "dotM2", arts, Seq(), level)
    },
    publishMavenStyle in MavenCompile := true,
    publishLocal in MavenCompile <<= publishTask(publishLocalConfiguration in MavenCompile, deliverLocal),
    publishLocalBoth <<= Seq(publishLocal in MavenCompile, publishLocal).dependOn
  )

  val slf4jVersion = "1.6.1"

  def coreSettings = sharedSettings ++ Seq(
    name := "spark-core",
    resolvers ++= Seq(
      "JBoss Repository" at "http://repository.jboss.org/nexus/content/repositories/releases/",
      "Spray Repository" at "http://repo.spray.cc/",
      "Cloudera Repository" at "https://repository.cloudera.com/artifactory/cloudera-repos/",
      "Twitter4J Repository" at "http://twitter4j.org/maven2/"
    ),

    libraryDependencies ++= Seq(
      "com.google.guava" % "guava" % "11.0.1",
      "log4j" % "log4j" % "1.2.16",
      "org.slf4j" % "slf4j-api" % slf4jVersion,
      "org.slf4j" % "slf4j-log4j12" % slf4jVersion,
      "com.ning" % "compress-lzf" % "0.8.4",
      "org.apache.hadoop" % "hadoop-core" % HADOOP_VERSION,
      "asm" % "asm-all" % "3.3.1",
      "com.google.protobuf" % "protobuf-java" % "2.4.1",
      "de.javakaffee" % "kryo-serializers" % "0.22",
      "com.typesafe.akka" % "akka-actor" % "2.0.3",
      "com.typesafe.akka" % "akka-remote" % "2.0.3",
      "com.typesafe.akka" % "akka-slf4j" % "2.0.3",
      "it.unimi.dsi" % "fastutil" % "6.4.4",
      "colt" % "colt" % "1.2.0",
      "cc.spray" % "spray-can" % "1.0-M2.1",
      "cc.spray" % "spray-server" % "1.0-M2.1",
      "cc.spray" % "spray-json_2.9.2" % "1.1.1",
      "org.apache.mesos" % "mesos" % "0.9.0-incubating"
    ) ++ (if (HADOOP_MAJOR_VERSION == "2") Some("org.apache.hadoop" % "hadoop-client" % HADOOP_VERSION) else None).toSeq,
    unmanagedSourceDirectories in Compile <+= baseDirectory{ _ / ("src/hadoop" + HADOOP_MAJOR_VERSION + "/scala") }
  ) ++ assemblySettings ++ extraAssemblySettings ++ Twirl.settings

  def rootSettings = sharedSettings ++ Seq(
    publish := {}
  )

  def replSettings = sharedSettings ++ Seq(
    name := "spark-repl",
    libraryDependencies <+= scalaVersion("org.scala-lang" % "scala-compiler" % _)
  )

  def examplesSettings = sharedSettings ++ Seq(
    name := "spark-examples",
    libraryDependencies ++= Seq("com.twitter" % "algebird-core_2.9.2" % "0.1.11")
  )

  def bagelSettings = sharedSettings ++ Seq(name := "spark-bagel")

  def streamingSettings = sharedSettings ++ Seq(
    name := "spark-streaming",
    libraryDependencies ++= Seq(
      "org.apache.flume" % "flume-ng-sdk" % "1.2.0" % "compile",
      "com.github.sgroschupf" % "zkclient" % "0.1",
      "org.twitter4j" % "twitter4j-stream" % "3.0.3",
      "com.typesafe.akka" % "akka-zeromq" % "2.0.3"
    )
  ) ++ assemblySettings ++ extraAssemblySettings

  def extraAssemblySettings() = Seq(test in assembly := {}) ++ Seq(
    mergeStrategy in assembly := {
      case m if m.toLowerCase.endsWith("manifest.mf") => MergeStrategy.discard
      case "reference.conf" => MergeStrategy.concat
      case _ => MergeStrategy.first
    }
  )
}<|MERGE_RESOLUTION|>--- conflicted
+++ resolved
@@ -35,13 +35,8 @@
 
   def sharedSettings = Defaults.defaultSettings ++ Seq(
     organization := "org.spark-project",
-<<<<<<< HEAD
-    version := "0.7.1-SNAPSHOT",
+    version := "0.8.0-SNAPSHOT",
     scalaVersion := "2.9.3",
-=======
-    version := "0.8.0-SNAPSHOT",
-    scalaVersion := "2.9.2",
->>>>>>> bc8ba222
     scalacOptions := Seq("-unchecked", "-optimize", "-deprecation"),
     unmanagedJars in Compile <<= baseDirectory map { base => (base / "lib" ** "*.jar").classpath },
     retrieveManaged := true,
